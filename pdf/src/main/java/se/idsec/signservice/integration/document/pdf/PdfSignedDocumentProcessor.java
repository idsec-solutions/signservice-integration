--- conflicted
+++ resolved
@@ -15,8 +15,6 @@
  */
 package se.idsec.signservice.integration.document.pdf;
 
-<<<<<<< HEAD
-=======
 import java.security.cert.X509Certificate;
 import java.util.List;
 
@@ -24,7 +22,6 @@
 
 import org.apache.pdfbox.pdmodel.PDDocument;
 
->>>>>>> db09ab4c
 import lombok.extern.slf4j.Slf4j;
 import org.bouncycastle.util.encoders.Base64;
 import se.idsec.signservice.integration.SignResponseProcessingParameters;
@@ -54,7 +51,7 @@
 
 /**
  * Signed document processor for PDF documents.
- * 
+ *
  * @author Martin Lindström (martin@idsec.se)
  * @author Stefan Santesson (stefan@idsec.se)
  */
@@ -76,10 +73,10 @@
   /** {@inheritDoc} */
   @Override
   public CompiledSignedDocument<PDFSignTaskDocument, PAdESData> buildSignedDocument(
-      final TbsDocument tbsDocument, 
+      final TbsDocument tbsDocument,
       final SignTaskData signedData,
-      final List<X509Certificate> signerCertificateChain, 
-      final SignRequestWrapper signRequest, 
+      final List<X509Certificate> signerCertificateChain,
+      final SignRequestWrapper signRequest,
       final SignResponseProcessingParameters parameters) throws SignServiceIntegrationException {
 
     try {
@@ -141,11 +138,11 @@
   /** {@inheritDoc} */
   @Override
   public void validateSignedDocument(final PDFSignTaskDocument signedDocument,
-      final X509Certificate signerCertificate, 
+      final X509Certificate signerCertificate,
       final SignTaskData signTaskData,
-      final SignResponseProcessingParameters parameters, 
+      final SignResponseProcessingParameters parameters,
       final String requestID) throws SignServiceIntegrationException {
-    
+
     log.debug("{}: Validating signed PDF document for Sign task '{}' ... [request-id='{}']",
       CorrelationID.id(), signTaskData.getSignTaskId(), requestID);
 
@@ -186,6 +183,6 @@
   public void afterPropertiesSet() throws Exception {
     super.afterPropertiesSet();
   }
-  
-  
+
+
 }